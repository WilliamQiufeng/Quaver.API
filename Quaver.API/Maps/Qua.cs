/*
 * This Source Code Form is subject to the terms of the Mozilla Public
 * License, v. 2.0. If a copy of the MPL was not distributed with this
 * file, You can obtain one at http://mozilla.org/MPL/2.0/.
 * Copyright (c) 2017-2019 Swan & The Quaver Team <support@quavergame.com>.
*/

using System;
using System.Collections.Generic;
using System.ComponentModel;
using System.IO;
using System.Linq;
using MonoGame.Extended.Collections;
using Quaver.API.Enums;
using Quaver.API.Maps.Parsers;
using Quaver.API.Maps.Processors.Difficulty;
using Quaver.API.Maps.Processors.Difficulty.Rulesets.Keys;
using Quaver.API.Maps.Processors.Scoring;
using Quaver.API.Maps.Structures;
using YamlDotNet.Serialization;

namespace Quaver.API.Maps
{
    [Serializable]
    public class Qua
    {
        /// <summary>
        ///     The name of the audio file
        /// </summary>
        public string AudioFile { get; set; }

        /// <summary>
        ///     Time in milliseconds of the song where the preview starts
        /// </summary>
        public int SongPreviewTime { get; set; }

        /// <summary>
        ///     The name of the background file
        /// </summary>
        public string BackgroundFile { get; set; }

        /// <summary>
        ///     The unique Map Identifier (-1 if not submitted)
        /// </summary>
        public int MapId { get; set; } = -1;

        /// <summary>
        ///     The unique Map Set identifier (-1 if not submitted)
        /// </summary>
        public int MapSetId { get; set; } = -1;

        /// <summary>
        ///     The game mode for this map
        /// </summary>
        public GameMode Mode { get; set; }

        /// <summary>
        ///     The title of the song
        /// </summary>
        public string Title { get; set; }

        /// <summary>
        ///     The artist of the song
        /// </summary>
        public string Artist { get; set; }

        /// <summary>
        ///     The source of the song (album, mixtape, etc.)
        /// </summary>
        public string Source { get; set; }

        /// <summary>
        ///     Any tags that could be used to help find the song.
        /// </summary>
        public string Tags { get; set; }

        /// <summary>
        ///     The creator of the map
        /// </summary>
        public string Creator { get; set; }

        /// <summary>
        ///     The difficulty name of the map.
        /// </summary>
        public string DifficultyName { get; set; }

        /// <summary>
        ///     A description about this map.
        /// </summary>
        public string Description { get; set; }

        /// <summary>
        ///     EditorLayer .qua data
        /// </summary>
        public List<EditorLayerInfo> EditorLayers { get; private set; } = new List<EditorLayerInfo>();

        /// <summary>
        ///     TimingPoint .qua data
        /// </summary>
        public List<TimingPointInfo> TimingPoints { get; private set; } = new List<TimingPointInfo>();

        /// <summary>
        ///     Slider Velocity .qua data
        /// </summary>
        public List<SliderVelocityInfo> SliderVelocities { get; private set; } = new List<SliderVelocityInfo>();

        /// <summary>
        ///     HitObject .qua data
        /// </summary>
        public List<HitObjectInfo> HitObjects { get; private set; } = new List<HitObjectInfo>();

        /// <summary>
        ///     Finds the length of the map
        /// </summary>
        /// <returns></returns>
        [YamlIgnore]
        public int Length => HitObjects.Count == 0 ? 0 : HitObjects.Max(x => Math.Max(x.StartTime, x.EndTime));

        /// <summary>
        ///     Integer based seed used for shuffling the lanes when randomize mod is active.
        ///     Defaults to -1 if there is no seed.
        /// </summary>
        [YamlIgnore]
        public int RandomizeModifierSeed { get; set; } = -1;

        /// <summary>
        ///     Ctor
        /// </summary>
        public Qua() {}

        /// <summary>
        ///     Returns true if the two maps are equal by value.
        /// </summary>
        /// <param name="other">the Qua to compare to</param>
        /// <returns></returns>
        public bool EqualByValue(Qua other)
        {
            return AudioFile == other.AudioFile
                   && SongPreviewTime == other.SongPreviewTime
                   && BackgroundFile == other.BackgroundFile
                   && MapId == other.MapId
                   && MapSetId == other.MapSetId
                   && Mode == other.Mode
                   && Title == other.Title
                   && Artist == other.Artist
                   && Source == other.Source
                   && Tags == other.Tags
                   && Creator == other.Creator
                   && DifficultyName == other.DifficultyName
                   && Description == other.Description
                   && TimingPoints.SequenceEqual(other.TimingPoints)
                   && SliderVelocities.SequenceEqual(other.SliderVelocities)
                   && HitObjects.SequenceEqual(other.HitObjects)
                   && EditorLayers.SequenceEqual(other.EditorLayers)
                   && RandomizeModifierSeed == other.RandomizeModifierSeed;
        }

        /// <summary>
        ///     Takes in a path to a .qua file and attempts to parse it.
        ///     Will throw an error if unable to be parsed.
        /// </summary>
        /// <param name="path"></param>
        /// <param name="checkValidity"></param>
        public static Qua Parse(string path, bool checkValidity = true)
        {
            Qua qua;

            using (var file = File.OpenText(path))
            {
                var deserializer = new DeserializerBuilder();
                deserializer.IgnoreUnmatchedProperties();
                qua = (Qua)deserializer.Build().Deserialize(file, typeof(Qua));
<<<<<<< HEAD
=======

                // Restore default values.
                for (var i = 0; i < qua.TimingPoints.Count; i++)
                {
                    var tp = qua.TimingPoints[i];
                    if (tp.Signature == 0)
                        tp.Signature = TimeSignature.Quadruple;
                    qua.TimingPoints[i] = tp;
                }

                for (var i = 0; i < qua.HitObjects.Count; i++)
                {
                    var obj = qua.HitObjects[i];
                    if (obj.HitSound == 0)
                        obj.HitSound = HitSounds.Normal;
                    qua.HitObjects[i] = obj;
                }
>>>>>>> 2a1e3ed4
            }

            if (checkValidity && !qua.IsValid())
                throw new ArgumentException(".qua file does not have HitObjects, TimingPoints, or Mode invalid");

            // Try to sort the Qua before returning.
            qua.Sort();

            return qua;
        }

        /// <summary>
        ///     Serializes the Qua object to a file.
        /// </summary>
        /// <param name="path"></param>
        public void Save(string path)
        {
            // Sort the object before saving.
            Sort();

            // Set default values to zero so they don't waste space in the .qua file.
            var originalTimingPoints = TimingPoints;
            var originalHitObjects = HitObjects;

            TimingPoints = new List<TimingPointInfo>();
            foreach (var tp in originalTimingPoints)
            {
                if (tp.Signature == TimeSignature.Quadruple)
                {
                    TimingPoints.Add(new TimingPointInfo()
                    {
                        Bpm = tp.Bpm,
                        Signature = 0,
                        StartTime = tp.StartTime
                    });
                }
                else
                {
                    TimingPoints.Add(tp);
                }
            }

            HitObjects = new List<HitObjectInfo>();
            foreach (var obj in originalHitObjects)
            {
                if (obj.HitSound == HitSounds.Normal)
                {
                    HitObjects.Add(new HitObjectInfo()
                    {
                        EndTime = obj.EndTime,
                        HitSound = 0,
                        Lane = obj.Lane,
                        StartTime = obj.StartTime
                    });
                }
                else
                {
                    HitObjects.Add(obj);
                }
            }

            // Save.
            using (var file = File.CreateText(path))
            {
                var serializer = new Serializer();
                serializer.Serialize(file, this);
            }

            // Restore the original lists.
            TimingPoints = originalTimingPoints;
            HitObjects = originalHitObjects;
        }

        /// <summary>
        ///     If the .qua file is actually valid.
        /// </summary>
        /// <returns></returns>
        public bool IsValid()
        {
            // If there aren't any HitObjects
            if (HitObjects.Count == 0)
                return false;

            // If there aren't any TimingPoints
            if (TimingPoints.Count == 0)
                return false;

            // Check if the mode is actually valid
            return Enum.IsDefined(typeof(GameMode), Mode);
        }

        /// <summary>
        ///     Does some sorting of the Qua
        /// </summary>
        public void Sort()
        {
            HitObjects = HitObjects.OrderBy(x => x.StartTime).ToList();
            TimingPoints = TimingPoints.OrderBy(x => x.StartTime).ToList();
            SliderVelocities = SliderVelocities.OrderBy(x => x.StartTime).ToList();
        }

        /// <summary>
        ///     The average notes per second in the map.
        /// </summary>
        /// <returns></returns>
        public float AverageNotesPerSecond(float rate = 1.0f) => HitObjects.Count / (Length / (1000f * rate));

        /// <summary>
        ///    In Quaver, the key count is defined by the game mode.
        ///    This translates mode to key count.
        /// </summary>
        /// <returns></returns>
        public int GetKeyCount()
        {
            switch (Mode)
            {
                case GameMode.Keys4:
                    return 4;
                case GameMode.Keys7:
                    return 7;
                default:
                    throw new InvalidEnumArgumentException();
            }
        }

        /// <summary>
        ///     Finds the most common BPM in a Qua object.
        /// </summary>
        /// <returns></returns>
        public float GetCommonBpm()
        {
            if (TimingPoints.Count == 0)
                return 0;

            var lastObject = HitObjects.OrderByDescending(x => x.IsLongNote ? x.EndTime : x.StartTime).First();
            double lastTime = lastObject.IsLongNote ? lastObject.EndTime : lastObject.StartTime;

            var durations = new Dictionary<float, int>();
            for (var i = TimingPoints.Count - 1; i >= 0; i--)
            {
                var point = TimingPoints[i];

                // Make sure that timing points past the last object don't break anything.
                if (point.StartTime > lastTime)
                    continue;

                var duration = (int) (lastTime - (i == 0 ? 0 : point.StartTime));
                lastTime = point.StartTime;

                if (durations.ContainsKey(point.Bpm))
                    durations[point.Bpm] += duration;
                else
                    durations[point.Bpm] = duration;
            }

            return durations.OrderByDescending(x => x.Value).First().Key;
        }

        /// <summary>
        ///     Gets the timing point at a particular time in the map.
        /// </summary>
        /// <param name="time"></param>
        /// <returns></returns>
        public TimingPointInfo GetTimingPointAt(double time)
        {
            var index = TimingPoints.FindLastIndex(x => x.StartTime <= time);

            // If the point can't be found, we want to return either null if there aren't
            // any points, or the first timing point, since it'll be considered as apart of it anyway.
            if (index == -1)
                return TimingPoints.Count == 0 ? null : TimingPoints.First();

            return TimingPoints[index];
        }

        /// <summary>
        ///    Finds the length of a timing point.
        /// </summary>
        /// <param name="point"></param>
        /// <returns></returns>
        public double GetTimingPointLength(TimingPointInfo point)
        {
            // Find the index of the current timing point.
            var index = TimingPoints.IndexOf(point);

            // ??
            if (index == -1)
                throw new ArgumentException();

            // There is another timing point ahead of this one
            // so we'll need to get the length of the two points.
            if (index + 1 < TimingPoints.Count)
                return TimingPoints[index + 1].StartTime - TimingPoints[index].StartTime;

            // Only one timing point, so we can assume that it goes to the end of the map.
            return Length - point.StartTime;
        }

        /// <summary>
        ///     Solves the difficulty of the map and returns the data for it.
        /// </summary>
        /// <param name="mods"></param>
        /// <returns></returns>
        public DifficultyProcessor SolveDifficulty(ModIdentifier mods = ModIdentifier.None)
        {
            switch (Mode)
            {
                case GameMode.Keys4:
                    return new DifficultyProcessorKeys(this, new StrainConstantsKeys(), mods);
                case GameMode.Keys7:
                    return new DifficultyProcessorKeys(this, new StrainConstantsKeys(), mods);
                default:
                    throw new InvalidEnumArgumentException();
            }
        }

        public override string ToString() => $"{Artist} - {Title} [{DifficultyName}]";

        /// <summary>
        ///     Replaces long notes with regular notes starting at the same time.
        /// </summary>
        public void ReplaceLongNotesWithRegularNotes()
        {
            for (var i = 0; i < HitObjects.Count; i++)
            {
                var temp = HitObjects[i];
                temp.EndTime = 0;
                HitObjects[i] = temp;
            }
        }

        /// <summary>
        ///     Replaces regular notes with long notes and vice versa.
        ///
        ///     HitObjects and TimingPoints MUST be sorted by StartTime prior to calling this method,
        ///     see <see cref="Sort()"/>.
        /// </summary>
        public void ApplyInverse()
        {
            // Minimal LN and gap lengths in milliseconds.
            //
            // Ideally this should be computed in a smart way using the judgements so that it is always possible to get
            // perfects, but making map mods depend on the judgements (affected by strict/chill/accuracy adjustments) is
            // a really bad idea. I'm setting these to values that will probably work fine for the majority of the
            // cases.
            const int MINIMAL_LN_LENGTH = 36;
            const int MINIMAL_GAP_LENGTH = 36;

            var newHitObjects = new List<HitObjectInfo>();

            for (var i = 0; i < HitObjects.Count; i++)
            {
                var currentObject = HitObjects[i];

                // Find the next and second next hit object in the lane.
                HitObjectInfo? nextObjectInLane = null, secondNextObjectInLane = null;
                for (var j = i + 1; j < HitObjects.Count; j++)
                {
                    if (HitObjects[j].Lane == currentObject.Lane)
                    {
                        if (nextObjectInLane == null)
                        {
                            nextObjectInLane = HitObjects[j];
                        }
                        else
                        {
                            secondNextObjectInLane = HitObjects[j];
                            break;
                        }
                    }
                }

                // Figure out the time gap between the end of the LN which we'll create and the next object.
                int? timeGap = null;
                if (nextObjectInLane != null)
                {
                    var timingPoint = GetTimingPointAt(nextObjectInLane.Value.StartTime).Value;
                    float bpm;

                    // If the timing point starts at the next object, we want to use the previous timing point's BPM.
                    // For example, consider a fast section of the map transitioning into a very low BPM ending starting
                    // with the next hit object. Since the LN release and the gap are still in the fast section, they
                    // should use the fast section's BPM.
                    if ((int) Math.Round(timingPoint.StartTime) == nextObjectInLane.Value.StartTime)
                    {
                        var previousTimingPoint = TimingPoints.Last(x => x.StartTime < timingPoint.StartTime);
                        bpm = previousTimingPoint.Bpm;
                    }
                    else
                    {
                        bpm = timingPoint.Bpm;
                    }

                    // The time gap is quarter of the milliseconds per beat.
                    timeGap = (int?) Math.Max(Math.Round(15000 / bpm), MINIMAL_GAP_LENGTH);
                }

                // Summary of the changes:
                // Regular 1 -> Regular 2 => LN until 2 - time gap
                // Regular 1 -> LN 2      => LN until 2
                //      LN 1 -> Regular 2 => LN from 1 end until 2 - time gap
                //      LN 1 -> LN 2      => LN from 1 end until 2
                //
                // Exceptions:
                // - last LNs are kept (treated as regular 2)
                // - last regular objects are removed and treated as LN 2

                if (currentObject.IsLongNote)
                {
                    // LNs before regular objects are changed so they start where they ended and end a time gap before
                    // the object.
                    // LNs before LNs do the same but without a time gap.

                    if (nextObjectInLane == null)
                    {
                        // If this is the last object in its lane, though, then it's probably a better idea
                        // to leave it be. For example, finishing long LNs in charts.
                    }
                    else
                    {
                        currentObject.StartTime = currentObject.EndTime; // (this part can mess up the ordering)
                        currentObject.EndTime = nextObjectInLane.Value.StartTime - timeGap.Value;

                        // If the next object is not an LN and it's the last object in the lane, or if it's an LN and
                        // not the last object in the lane, create a regular object at the next object's start position.
                        if ((secondNextObjectInLane == null) != nextObjectInLane.Value.IsLongNote)
                            currentObject.EndTime = nextObjectInLane.Value.StartTime;

                        // Filter out really short LNs or even negative length resulting from jacks or weird BPM values.
                        if (currentObject.EndTime - currentObject.StartTime < MINIMAL_LN_LENGTH)
                        {
                            // These get skipped entirely.
                            //
                            // Actually, there can be a degenerate pattern of multiple LNs with really short gaps
                            // in between them (less than MINIMAL_LN_LENGTH), which this logic will convert
                            // into nothing. That should be pretty rare though.
                            continue;
                        }
                    }
                }
                else
                {
                    // Regular objects are replaced with LNs starting from their start and ending quarter of a beat
                    // before the next object's start.
                    if (nextObjectInLane == null)
                    {
                        // If this is the last object in lane, though, then it's not included, and instead the previous
                        // LN spans up to this object's StartTime.
                        continue;
                    }

                    currentObject.EndTime = nextObjectInLane.Value.StartTime - timeGap.Value;

                    // If the next object is not an LN and it's the last object in the lane, or if it's an LN and
                    // not the last object in the lane, this LN should span until its start.
                    if ((secondNextObjectInLane == null) == (nextObjectInLane.Value.EndTime == 0))
                    {
                        currentObject.EndTime = nextObjectInLane.Value.StartTime;
                    }

                    // Filter out really short LNs or even negative length resulting from jacks or weird BPM values.
                    if (currentObject.EndTime - currentObject.StartTime < MINIMAL_LN_LENGTH)
                    {
                        // These get converted back into regular objects.
                        currentObject.EndTime = 0;
                    }
                }

                newHitObjects.Add(currentObject);
            }

            // LN conversion can mess up the ordering, so sort it again. See the (this part can mess up the ordering)
            // comment above.
            HitObjects = newHitObjects.OrderBy(x => x.StartTime).ToList();
        }

        /// <summary>
        ///     Applies mods to the map.
        /// </summary>
        /// <param name="mods">a list of mods to apply</param>
        public void ApplyMods(ModIdentifier mods)
        {
            if (mods.HasFlag(ModIdentifier.NoLongNotes))
                ReplaceLongNotesWithRegularNotes();

            if (mods.HasFlag(ModIdentifier.Inverse))
                ApplyInverse();

            // FullLN is NLN followed by Inverse.
            if (mods.HasFlag(ModIdentifier.FullLN))
            {
                ReplaceLongNotesWithRegularNotes();
                ApplyInverse();
            }

            if (mods.HasFlag(ModIdentifier.Mirror))
                MirrorHitObjects();
        }

        /// <summary>
        ///     Used by the Randomize modifier to shuffle around the lanes.
        ///     Replaces long notes with regular notes starting at the same time.
        /// </summary>
        public void RandomizeLanes(int seed)
        {
            // if seed is default, then abort.
            if (seed == -1)
                return;

            RandomizeModifierSeed = seed;

            var values = new List<int>();
            values.AddRange(Enumerable.Range(0, GetKeyCount()).Select(x => x + 1));

            values.Shuffle(new Random(seed));

            for (var i = 0; i < HitObjects.Count; i++)
            {
                var temp = HitObjects[i];
                temp.Lane = values[temp.Lane - 1];
                HitObjects[i] = temp;
            }
        }

        /// <summary>
        ///     Flips the lanes of the HitObjects
        /// </summary>
        public void MirrorHitObjects()
        {
            for (var i = 0; i < HitObjects.Count; i++)
            {
                var temp = HitObjects[i];
                temp.Lane = GetKeyCount() - temp.Lane + 1;
                HitObjects[i] = temp;
            }
        }
    }
}<|MERGE_RESOLUTION|>--- conflicted
+++ resolved
@@ -170,8 +170,6 @@
                 var deserializer = new DeserializerBuilder();
                 deserializer.IgnoreUnmatchedProperties();
                 qua = (Qua)deserializer.Build().Deserialize(file, typeof(Qua));
-<<<<<<< HEAD
-=======
 
                 // Restore default values.
                 for (var i = 0; i < qua.TimingPoints.Count; i++)
@@ -189,7 +187,6 @@
                         obj.HitSound = HitSounds.Normal;
                     qua.HitObjects[i] = obj;
                 }
->>>>>>> 2a1e3ed4
             }
 
             if (checkValidity && !qua.IsValid())
@@ -445,7 +442,7 @@
                 var currentObject = HitObjects[i];
 
                 // Find the next and second next hit object in the lane.
-                HitObjectInfo? nextObjectInLane = null, secondNextObjectInLane = null;
+                HitObjectInfo nextObjectInLane = null, secondNextObjectInLane = null;
                 for (var j = i + 1; j < HitObjects.Count; j++)
                 {
                     if (HitObjects[j].Lane == currentObject.Lane)
@@ -466,14 +463,14 @@
                 int? timeGap = null;
                 if (nextObjectInLane != null)
                 {
-                    var timingPoint = GetTimingPointAt(nextObjectInLane.Value.StartTime).Value;
+                    var timingPoint = GetTimingPointAt(nextObjectInLane.StartTime);
                     float bpm;
 
                     // If the timing point starts at the next object, we want to use the previous timing point's BPM.
                     // For example, consider a fast section of the map transitioning into a very low BPM ending starting
                     // with the next hit object. Since the LN release and the gap are still in the fast section, they
                     // should use the fast section's BPM.
-                    if ((int) Math.Round(timingPoint.StartTime) == nextObjectInLane.Value.StartTime)
+                    if ((int) Math.Round(timingPoint.StartTime) == nextObjectInLane.StartTime)
                     {
                         var previousTimingPoint = TimingPoints.Last(x => x.StartTime < timingPoint.StartTime);
                         bpm = previousTimingPoint.Bpm;
@@ -511,12 +508,12 @@
                     else
                     {
                         currentObject.StartTime = currentObject.EndTime; // (this part can mess up the ordering)
-                        currentObject.EndTime = nextObjectInLane.Value.StartTime - timeGap.Value;
+                        currentObject.EndTime = nextObjectInLane.StartTime - timeGap.Value;
 
                         // If the next object is not an LN and it's the last object in the lane, or if it's an LN and
                         // not the last object in the lane, create a regular object at the next object's start position.
-                        if ((secondNextObjectInLane == null) != nextObjectInLane.Value.IsLongNote)
-                            currentObject.EndTime = nextObjectInLane.Value.StartTime;
+                        if ((secondNextObjectInLane == null) != nextObjectInLane.IsLongNote)
+                            currentObject.EndTime = nextObjectInLane.StartTime;
 
                         // Filter out really short LNs or even negative length resulting from jacks or weird BPM values.
                         if (currentObject.EndTime - currentObject.StartTime < MINIMAL_LN_LENGTH)
@@ -541,13 +538,13 @@
                         continue;
                     }
 
-                    currentObject.EndTime = nextObjectInLane.Value.StartTime - timeGap.Value;
+                    currentObject.EndTime = nextObjectInLane.StartTime - timeGap.Value;
 
                     // If the next object is not an LN and it's the last object in the lane, or if it's an LN and
                     // not the last object in the lane, this LN should span until its start.
-                    if ((secondNextObjectInLane == null) == (nextObjectInLane.Value.EndTime == 0))
-                    {
-                        currentObject.EndTime = nextObjectInLane.Value.StartTime;
+                    if ((secondNextObjectInLane == null) == (nextObjectInLane.EndTime == 0))
+                    {
+                        currentObject.EndTime = nextObjectInLane.StartTime;
                     }
 
                     // Filter out really short LNs or even negative length resulting from jacks or weird BPM values.
